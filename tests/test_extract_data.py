from metocean_api import ts

def test_extract_NORA3wind():
    # Define TimeSeries-object
    df_ts = ts.TimeSeries(lon=1.320, lat=53.324,start_time='2000-01-01', end_time='2000-01-31', product='NORA3_wind_sub')
    # Import data from thredds.met.no 
    df_ts.import_data(save_csv=False,save_nc=False)
    if df_ts.data.shape == (744,14):
        pass
    else:
        raise ValueError("Shape is not correct")    
    

def test_extract_NORA3wave():
    # Define TimeSeries-object
    df_ts = ts.TimeSeries(lon=1.320, lat=53.324,start_time='2000-01-01', end_time='2000-01-31', product='NORA3_wave_sub')
    # Import data from thredds.met.no 
    df_ts.import_data(save_csv=False,save_nc=False)
    if df_ts.data.shape == (744,13):
        pass
    else:
        raise ValueError("Shape is not correct")    

<<<<<<< HEAD
def test_extract_NORA3stormsurge():
    # Define TimeSeries-object
    df_ts = ts.TimeSeries(lon=1.320, lat=53.324,start_time='2000-01-01', end_time='2000-01-31', product='NORA3_stormsurge')
    # Import data from thredds.met.no 
    df_ts.import_data(save_csv=False,save_nc=False)
    if df_ts.data.shape == (744,1):
        pass
    else:
        raise ValueError("Shape is not correct")    
=======
#def test_extract_NORA3stormsurge():
#    # Define TimeSeries-object
#    df_ts = ts.TimeSeries(lon=1.320, lat=53.324,start_time='2000-01-01', end_time='2000-01-31', product='NORA3_stormsurge')
#    # Import data from thredds.met.no and save it as csv
#    df_ts.import_data(save_csv=False)
#    if df_ts.data.shape == (744,1):
#        pass
#    else:
#        raise ValueError("Shape is not correct")    
>>>>>>> d070accc

def test_extract_NORA3atm():
    # Define TimeSeries-object
    df_ts = ts.TimeSeries(lon=1.320, lat=53.324,start_time='2000-01-01', end_time='2000-01-31', product='NORA3_atm_sub')
    # Import data from thredds.met.no 
    df_ts.import_data(save_csv=False,save_nc=False)
    if df_ts.data.shape == (744,7):
        pass
    else:
        raise ValueError("Shape is not correct")    

def test_extract_NORA3atm3hr():
    # Define TimeSeries-object
    df_ts = ts.TimeSeries(lon=1.320, lat=53.324,start_time='2000-01-01', end_time='2000-01-31', product='NORA3_atm3hr_sub')
    # Import data from thredds.met.no 
    df_ts.import_data(save_csv=False,save_nc=False)
    if df_ts.data.shape == (248,30):
        pass
    else:
        raise ValueError("Shape is not correct")    

def test_extract_OBS():
    # Define TimeSeries-object
    df_ts = ts.TimeSeries(lon='', lat='',start_time='2017-01-01', end_time='2017-01-31' , product='E39_B_Sulafjorden_wave', variable=['Hm0', 'tp'])
    # Import data from thredds.met.no 
    df_ts.import_data(save_csv=False,save_nc=False)
    if df_ts.data.shape == (4464, 3):
        pass
    else:
        raise ValueError("Shape is not correct")    <|MERGE_RESOLUTION|>--- conflicted
+++ resolved
@@ -10,7 +10,6 @@
     else:
         raise ValueError("Shape is not correct")    
     
-
 def test_extract_NORA3wave():
     # Define TimeSeries-object
     df_ts = ts.TimeSeries(lon=1.320, lat=53.324,start_time='2000-01-01', end_time='2000-01-31', product='NORA3_wave_sub')
@@ -21,7 +20,6 @@
     else:
         raise ValueError("Shape is not correct")    
 
-<<<<<<< HEAD
 def test_extract_NORA3stormsurge():
     # Define TimeSeries-object
     df_ts = ts.TimeSeries(lon=1.320, lat=53.324,start_time='2000-01-01', end_time='2000-01-31', product='NORA3_stormsurge')
@@ -31,17 +29,6 @@
         pass
     else:
         raise ValueError("Shape is not correct")    
-=======
-#def test_extract_NORA3stormsurge():
-#    # Define TimeSeries-object
-#    df_ts = ts.TimeSeries(lon=1.320, lat=53.324,start_time='2000-01-01', end_time='2000-01-31', product='NORA3_stormsurge')
-#    # Import data from thredds.met.no and save it as csv
-#    df_ts.import_data(save_csv=False)
-#    if df_ts.data.shape == (744,1):
-#        pass
-#    else:
-#        raise ValueError("Shape is not correct")    
->>>>>>> d070accc
 
 def test_extract_NORA3atm():
     # Define TimeSeries-object
