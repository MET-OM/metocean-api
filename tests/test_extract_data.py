import os
from metocean_api import ts

def test_extract_NORA3wind():
    df_ts = ts.TimeSeries(lon=1.320, lat=53.324,start_time='2000-01-01', end_time='2000-01-31', product='NORA3_wind_sub')
    # Import data from thredds.met.no 
    df_ts.import_data(save_csv=False,save_nc=False)
    assert df_ts.data.shape == (744,14)

def test_extract_NORA3wave():
    df_ts = ts.TimeSeries(lon=1.320, lat=53.324,start_time='2000-01-01', end_time='2000-01-31', product='NORA3_wave_sub')
    # Import data from thredds.met.no 
    df_ts.import_data(save_csv=False,save_nc=False)
    assert df_ts.data.shape == (744,14)

#def test_extract_NORA3stormsurge():
#    # Define TimeSeries-object
#    df_ts = ts.TimeSeries(lon=1.320, lat=53.324,start_time='2000-01-01', end_time='2000-01-31', product='NORA3_stormsurge')
#    # Import data from thredds.met.no 
#    df_ts.import_data(save_csv=False,save_nc=False)
#    assert df_ts.data.shape == (744,1)


def test_extract_NORA3atm():
    df_ts = ts.TimeSeries(lon=1.320, lat=53.324,start_time='2000-01-01', end_time='2000-01-31', product='NORA3_atm_sub')
    # Import data from thredds.met.no 
    df_ts.import_data(save_csv=False,save_nc=False)
    assert df_ts.data.shape == (744,7)

def test_extract_NORA3atm3hr():
    df_ts = ts.TimeSeries(lon=1.320, lat=53.324,start_time='2000-01-01', end_time='2000-01-31', product='NORA3_atm3hr_sub')
    # Import data from thredds.met.no 
    df_ts.import_data(save_csv=False,save_nc=False)
    assert df_ts.data.shape == (248,30)

def test_extract_OBS():
    # Define TimeSeries-object
    df_ts = ts.TimeSeries(lon='', lat='',start_time='2017-01-01', end_time='2017-01-31' , product='E39_B_Sulafjorden_wave', variable=['Hm0', 'tp'])
    # Import data from thredds.met.no 
    df_ts.import_data(save_csv=False,save_nc=False)
    assert df_ts.data.shape == (4464,2)
        
def test_NORKYST800():
    # Define TimeSeries-object
    df_ts = ts.TimeSeries(lon=3.73, lat=64.60,start_time='2020-09-14', end_time='2020-09-15', product='NORKYST800')
    # Import data from thredds.met.no 
    df_ts.import_data(save_csv=False,save_nc=False)
    assert df_ts.data.shape == (48, 65)

def test_NorkystDA_zdepth():
    # Define TimeSeries-object
    df_ts = ts.TimeSeries(lon=3.73, lat=64.60,start_time='2017-01-19', end_time='2017-01-20', product='NorkystDA_zdepth')
    # Import data from thredds.met.no 
    df_ts.import_data(save_csv=False,save_nc=False)
    assert df_ts.data.shape == (24, 146)

def test_NorkystDA_surface():
    # Define TimeSeries-object
    df_ts = ts.TimeSeries(lon=3.73, lat=64.60,start_time='2017-01-19', end_time='2017-01-20', product='NorkystDA_surface')
    # Import data from thredds.met.no 
    df_ts.import_data(save_csv=False,save_nc=False)
<<<<<<< HEAD
    assert df_ts.data.shape == (48, 5)
=======
    if df_ts.data.shape == (48, 5):
        pass
    else:
        raise ValueError("Shape is not correct") 

def test_ECHOWAVE():
    # Define TimeSeries-object
    df_ts = ts.TimeSeries(lon=3.098, lat=52.48,start_time='2017-01-19', end_time='2017-01-20', product='ECHOWAVE')
    # Import data from https://data.4tu.nl/datasets/ 
    df_ts.import_data(save_csv=False,save_nc=False)
    if df_ts.data.shape == (48, 22):
        pass
    else:
        raise ValueError("Shape is not correct") 
>>>>>>> a401c3ab
<|MERGE_RESOLUTION|>--- conflicted
+++ resolved
@@ -59,13 +59,7 @@
     df_ts = ts.TimeSeries(lon=3.73, lat=64.60,start_time='2017-01-19', end_time='2017-01-20', product='NorkystDA_surface')
     # Import data from thredds.met.no 
     df_ts.import_data(save_csv=False,save_nc=False)
-<<<<<<< HEAD
     assert df_ts.data.shape == (48, 5)
-=======
-    if df_ts.data.shape == (48, 5):
-        pass
-    else:
-        raise ValueError("Shape is not correct") 
 
 def test_ECHOWAVE():
     # Define TimeSeries-object
@@ -75,5 +69,4 @@
     if df_ts.data.shape == (48, 22):
         pass
     else:
-        raise ValueError("Shape is not correct") 
->>>>>>> a401c3ab
+        raise ValueError("Shape is not correct") 