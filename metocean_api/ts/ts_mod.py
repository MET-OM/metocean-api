--- conflicted
+++ resolved
@@ -113,16 +113,10 @@
       self.data = NorkystDA_surface_ts(self, save_csv, save_nc, use_cache)
     elif self.product == 'NorkystDA_zdepth':
       self.variable = ['u', 'v', 'zeta', 'temp','salt', 'AKs']
-<<<<<<< HEAD
-      self.data = NorkystDA_zdepth_ts(self, save_csv, save_nc, use_cache)
-=======
-      self.data = NorkystDA_zdepth_ts(self, save_csv = save_csv, save_nc = save_nc)   
+      self.data = NorkystDA_zdepth_ts(self, save_csv, save_nc, use_cache) 
     elif self.product == 'ECHOWAVE':
       self.variable = [ 'ucur', 'vcur', 'uwnd', 'vwnd', 'wlv', 'ice', 'hs', 'lm', 't02', 't01', 'fp', 'dir', 'spr', 'dp', 'phs0', 'phs1', 'phs2', 'ptp0', 'ptp1', 'ptp2', 'pdir0', 'pdir1']
-      self.data = ECHOWAVE_ts(self, save_csv = save_csv, save_nc = save_nc)   
->>>>>>> a401c3ab
-
-      
+      self.data = ECHOWAVE_ts(self, save_csv, save_nc, use_cache)    
 
     return
 
